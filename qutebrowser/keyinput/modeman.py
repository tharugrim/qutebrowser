--- conflicted
+++ resolved
@@ -81,16 +81,9 @@
     """Get a modemanager object."""
     return objreg.get('mode-manager', scope='window', window=win_id)
 
-<<<<<<< HEAD
-def enter(mode, reason=None, override=False):
+def enter(win_id, mode, reason=None, override=False):
     """Enter the mode 'mode'."""
-    objreg.get('mode-manager').enter(mode, reason, override)
-=======
-
-def enter(win_id, mode, reason=None):
-    """Enter the mode 'mode'."""
-    _get_modeman(win_id).enter(mode, reason)
->>>>>>> de37ed64
+    _get_modeman(win_id).enter(mode, reason, override)
 
 
 def leave(win_id, mode, reason=None):
@@ -98,17 +91,10 @@
     _get_modeman(win_id).leave(mode, reason)
 
 
-<<<<<<< HEAD
-def maybe_enter(mode, reason=None, override=False):
+def maybe_enter(win_id, mode, reason=None, override=False):
     """Convenience method to enter 'mode' without exceptions."""
     try:
-        objreg.get('mode-manager').enter(mode, reason, override)
-=======
-def maybe_enter(win_id, mode, reason=None):
-    """Convenience method to enter 'mode' without exceptions."""
-    try:
-        _get_modeman(win_id).enter(mode, reason)
->>>>>>> de37ed64
+        _get_modeman(win_id).enter(mode, reason, override)
     except ModeLockedError:
         pass
 
